--- conflicted
+++ resolved
@@ -120,19 +120,16 @@
 				},
 			},
 		}
-<<<<<<< HEAD
 	case string(configv1.AzurePlatformType):
 		provider = operatorv1alpha1.ExternalDNSProvider{
 			Type: operatorv1alpha1.ProviderTypeAzure,
 			Azure: &operatorv1alpha1.ExternalDNSAzureProviderOptions{
 				ConfigFile: operatorv1alpha1.SecretReference{
-=======
 	case string(configv1.GCPPlatformType):
 		provider = operatorv1alpha1.ExternalDNSProvider{
 			Type: operatorv1alpha1.ProviderTypeGCP,
 			GCP: &operatorv1alpha1.ExternalDNSGCPProviderOptions{
 				Credentials: operatorv1alpha1.SecretReference{
->>>>>>> 66ed8f73
 					Name: credsSecret.Name,
 				},
 			},
