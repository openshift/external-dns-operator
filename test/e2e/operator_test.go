//go:build e2e
// +build e2e

package e2e

import (
	"context"
	"fmt"
	"net"
	"os"
	"testing"
	"time"

	appsv1 "k8s.io/api/apps/v1"
	corev1 "k8s.io/api/core/v1"
	"k8s.io/apimachinery/pkg/api/errors"
	metav1 "k8s.io/apimachinery/pkg/apis/meta/v1"
	"k8s.io/apimachinery/pkg/types"
	"k8s.io/apimachinery/pkg/util/wait"
	kscheme "k8s.io/client-go/kubernetes/scheme"

	configv1 "github.com/openshift/api/config/v1"
	"k8s.io/apimachinery/pkg/runtime"
	"sigs.k8s.io/controller-runtime/pkg/client"
	"sigs.k8s.io/controller-runtime/pkg/client/config"

	operatorv1alpha1 "github.com/openshift/external-dns-operator/api/v1alpha1"
	"github.com/openshift/external-dns-operator/pkg/version"
)

const (
	baseZoneDomain     = "example-test.info"
	testNamespace      = "external-dns-test"
	testServiceName    = "test-service"
	testExtDNSName     = "test-extdns"
	dnsPollingInterval = 15 * time.Second
	dnsPollingTimeout  = 15 * time.Minute
	dialTimeout        = 10 * time.Second
)

var (
	kubeClient       client.Client
	scheme           *runtime.Scheme
	nameServers      []string
	hostedZoneID     string
	helper           providerTestHelper
	hostedZoneDomain = version.SHORTCOMMIT + "." + baseZoneDomain
)

func init() {
	scheme = kscheme.Scheme
	if err := configv1.Install(scheme); err != nil {
		panic(err)
	}
	if err := operatorv1alpha1.AddToScheme(scheme); err != nil {
		panic(err)
	}
}

func initKubeClient() error {
	kubeConfig, err := config.GetConfig()
	if err != nil {
		return fmt.Errorf("failed to get kube config: %w\n", err)
	}

	kubeClient, err = client.New(kubeConfig, client.Options{})
	if err != nil {
		return fmt.Errorf("failed to create kube client: %w\n", err)
	}
	return nil
}

func initProviderHelper() (providerTestHelper, error) {
	var (
		openshiftCI  bool
		platformType string
		err          error
	)

	if os.Getenv("OPENSHIFT_CI") != "" {
		openshiftCI = true
		platformType, err = getPlatformType(kubeClient)
		if err != nil {
			return nil, fmt.Errorf("failed to determine platform type: %w", err)
		}
	} else {
		platformType = mustGetEnv("CLOUD_PROVIDER")
	}

	switch platformType {
	case string(configv1.AWSPlatformType):
		var (
			awsAccessKeyID     string
			awsSecretAccessKey string
		)
		if openshiftCI {
			awsAccessKeyID, awsSecretAccessKey, err = rootAWSCredentials(kubeClient)
			if err != nil {
				return nil, fmt.Errorf("failed to get AWS credentials from CCO: %w", err)
			}
		} else {
			awsAccessKeyID = mustGetEnv("AWS_ACCESS_KEY_ID")
			awsSecretAccessKey = mustGetEnv("AWS_SECRET_ACCESS_KEY")
		}
		return newAWSHelper(awsAccessKeyID, awsSecretAccessKey)
	case string(configv1.AzurePlatformType):
		return newAzureHelper(kubeClient)

	default:
		return nil, fmt.Errorf("unsupported Provider: '%s'", platformType)
	}
}

func TestMain(m *testing.M) {
	var (
		err error
	)
	if err = initKubeClient(); err != nil {
		fmt.Print(err)
		os.Exit(1)
	}

	if helper, err = initProviderHelper(); err != nil {
		fmt.Print(err)
		os.Exit(1)
	}

	fmt.Printf("ensuring hosted zone: %s\n", hostedZoneDomain)
	hostedZoneID, nameServers, err = helper.ensureHostedZone(hostedZoneDomain)
	if err != nil {
		fmt.Printf("Failed to created hosted zone for domain %s: %v", hostedZoneDomain, err)
		os.Exit(1)
	}

	exitStatus := m.Run()

	err = helper.deleteHostedZone(hostedZoneID)
	if err != nil {
		fmt.Printf("failed to delete hosted zone %s: %v", hostedZoneID, err)
		os.Exit(1)
	}
	os.Exit(exitStatus)
}

func TestOperatorAvailable(t *testing.T) {
	expected := []appsv1.DeploymentCondition{
		{Type: appsv1.DeploymentAvailable, Status: corev1.ConditionTrue},
	}
	if err := waitForOperatorDeploymentStatusCondition(t, kubeClient, expected...); err != nil {
		t.Errorf("did not get expected available condition: %v", err)
	}
}

func TestExternalDNSRecordLifecycle(t *testing.T) {
	// ensure test namespace
	err := kubeClient.Create(context.TODO(), &corev1.Namespace{ObjectMeta: metav1.ObjectMeta{Name: testNamespace}})
	if err != nil && !errors.IsAlreadyExists(err) {
		t.Logf("failed to ensure namespace %s: %v", testNamespace, err)
		t.Fail()
		return
	}

	resourceSecret := helper.makeCredentialsSecret("external-dns-operator")
	err = kubeClient.Create(context.TODO(), resourceSecret)
	if err != nil {
		t.Logf("failed to create credentials secret %s/%s for resource: %v", resourceSecret.Namespace, resourceSecret.Name, err)
		t.Fail()
		return
	}

	extDNS := defaultExternalDNS(t, testExtDNSName, testNamespace, hostedZoneID, hostedZoneDomain, resourceSecret, helper.platform())
	if err := kubeClient.Create(context.TODO(), &extDNS); err != nil {
		t.Logf("Failed to create external DNS: %v", err)
		t.Fail()
		return
	}
	defer kubeClient.Delete(context.TODO(), &extDNS)

	// create a service of type LoadBalancer with the annotation targeted by the ExternalDNS resource
	service := defaultService(testServiceName, testNamespace)
	if err := kubeClient.Create(context.Background(), service); err != nil {
		t.Logf("Failed to create test service: %v", err)
		t.Fail()
		return
	}
	defer kubeClient.Delete(context.TODO(), service)

	serviceIPs := make(map[string]struct{})
	// get the IPs of the loadbalancer which is created for the service
	if err := wait.PollImmediate(dnsPollingInterval, dnsPollingTimeout, func() (done bool, err error) {
		var service corev1.Service
		err = kubeClient.Get(context.TODO(), types.NamespacedName{
			Namespace: testNamespace,
			Name:      testServiceName,
		}, &service)
		if err != nil {
			return false, err
		}

		// if there is no associated loadbalancer then retry later
		if len(service.Status.LoadBalancer.Ingress) < 1 {
			return false, nil
		}

		// get the IPs of the loadbalancer
		lbHostname := service.Status.LoadBalancer.Ingress[0].Hostname
		// use built in Go resolver instead of the platform's one
		ips, err := customResolver("").LookupIP(context.TODO(), "ip", lbHostname)
		if err != nil {
			t.Logf("waiting for loadbalancer IP for %s", lbHostname)
			// if the hostname cannot be resolved currently then retry later
			return false, nil
		}
		for _, ip := range ips {
			serviceIPs[ip.String()] = struct{}{}
		}
		return true, nil
	}); err != nil {
<<<<<<< HEAD
		t.Fatalf("failed to get loadbalancers IPs for service %s/%s: %v", testNamespace, testServiceName, err)
=======
		t.Logf("failed to get loadbalancers IPs for service %s/%s: %v", testNamespace, "test-service", err)
		t.Fail()
		return
>>>>>>> 444701d9
	}

	// try all nameservers and fail only if all failed
	for _, nameSrv := range nameServers {
		t.Logf("looking for DNS record in nameserver: %s", nameSrv)
		// create a DNS resolver which uses the nameservers of the test hosted zone
		customResolver := customResolver(nameSrv)

		// verify that the IPs of the record created by ExternalDNS match the IPs of loadbalancer obtained in the previous step.
		if err := wait.PollImmediate(dnsPollingInterval, dnsPollingTimeout, func() (done bool, err error) {
			ips, err := customResolver.LookupHost(context.TODO(), fmt.Sprintf("%s.%s", testServiceName, hostedZoneDomain))
			if err != nil {
				t.Log("waiting for dns record")
				return false, nil
			}
			for _, ip := range ips {
				if _, ok := serviceIPs[ip]; !ok {
					return false, nil
				}
			}
			return true, nil
		}); err != nil {
			t.Logf("failed to verify that DNS has been correctly set.")
		} else {
			return
		}
	}
	t.Fatalf("all nameservers failed to verify that DNS has been correctly set.")
}

func customResolver(nameserver string) *net.Resolver {
	return &net.Resolver{
		PreferGo: true,
		Dial: func(ctx context.Context, network, address string) (net.Conn, error) {
			d := net.Dialer{
				Timeout: dialTimeout,
			}
			if len(nameserver) > 0 {
				return d.DialContext(ctx, network, fmt.Sprintf("%s:53", nameserver))
			}
<<<<<<< HEAD
			return d.DialContext(ctx, network, address)
		},
=======
		}
		return true, nil
	}); err != nil {
		t.Logf("failed to verify that DNS has been correctly set.")
		t.Fail()
		return
>>>>>>> 444701d9
	}
}<|MERGE_RESOLUTION|>--- conflicted
+++ resolved
@@ -1,5 +1,4 @@
-//go:build e2e
-// +build e2e
+//+build e2e
 
 package e2e
 
@@ -179,9 +178,7 @@
 	// create a service of type LoadBalancer with the annotation targeted by the ExternalDNS resource
 	service := defaultService(testServiceName, testNamespace)
 	if err := kubeClient.Create(context.Background(), service); err != nil {
-		t.Logf("Failed to create test service: %v", err)
-		t.Fail()
-		return
+		t.Fatalf("Failed to create test service: %v", err)
 	}
 	defer kubeClient.Delete(context.TODO(), service)
 
@@ -216,13 +213,7 @@
 		}
 		return true, nil
 	}); err != nil {
-<<<<<<< HEAD
 		t.Fatalf("failed to get loadbalancers IPs for service %s/%s: %v", testNamespace, testServiceName, err)
-=======
-		t.Logf("failed to get loadbalancers IPs for service %s/%s: %v", testNamespace, "test-service", err)
-		t.Fail()
-		return
->>>>>>> 444701d9
 	}
 
 	// try all nameservers and fail only if all failed
@@ -263,16 +254,7 @@
 			if len(nameserver) > 0 {
 				return d.DialContext(ctx, network, fmt.Sprintf("%s:53", nameserver))
 			}
-<<<<<<< HEAD
 			return d.DialContext(ctx, network, address)
 		},
-=======
-		}
-		return true, nil
-	}); err != nil {
-		t.Logf("failed to verify that DNS has been correctly set.")
-		t.Fail()
-		return
->>>>>>> 444701d9
 	}
 }