// +build e2e

package e2e

import (
	"context"
	"fmt"
	"net"
	"os"
	"strconv"
	"strings"
	"testing"
	"time"

	appsv1 "k8s.io/api/apps/v1"
	corev1 "k8s.io/api/core/v1"
	"k8s.io/apimachinery/pkg/api/errors"
	metav1 "k8s.io/apimachinery/pkg/apis/meta/v1"
	"k8s.io/apimachinery/pkg/types"
	"k8s.io/apimachinery/pkg/util/wait"
	kscheme "k8s.io/client-go/kubernetes/scheme"

	configv1 "github.com/openshift/api/config/v1"
	"k8s.io/apimachinery/pkg/runtime"
	"sigs.k8s.io/controller-runtime/pkg/client"
	"sigs.k8s.io/controller-runtime/pkg/client/config"

	operatorv1 "github.com/openshift/api/operator/v1"
	routev1 "github.com/openshift/api/route/v1"
	operatorv1alpha1 "github.com/openshift/external-dns-operator/api/v1alpha1"
	"github.com/openshift/external-dns-operator/pkg/version"
)

const (
	baseZoneDomain     = "example-test.info"
	testNamespace      = "external-dns-test"
	testServiceName    = "test-service"
	testRouteName      = "test-route"
	testCredSecretName = "external-dns-operator"
	testExtDNSName     = "test-extdns"
	dnsPollingInterval = 15 * time.Second
	dnsPollingTimeout  = 15 * time.Minute
	dialTimeout        = 10 * time.Second
)

var (
	kubeClient       client.Client
	scheme           *runtime.Scheme
	nameServers      []string
	hostedZoneID     string
	providerOptions  []string
	helper           providerTestHelper
	hostedZoneDomain = baseZoneDomain
)

func init() {
	scheme = kscheme.Scheme
	if err := configv1.Install(scheme); err != nil {
		panic(err)
	}
	if err := operatorv1alpha1.AddToScheme(scheme); err != nil {
		panic(err)
	}
	if err := operatorv1.Install(scheme); err != nil {
		panic(err)
	}
	if err := routev1.Install(scheme); err != nil {
		panic(err)
	}
}

func initKubeClient() error {
	kubeConfig, err := config.GetConfig()
	if err != nil {
		return fmt.Errorf("failed to get kube config: %w", err)
	}

	kubeClient, err = client.New(kubeConfig, client.Options{})
	if err != nil {
		return fmt.Errorf("failed to create kube client: %w", err)
	}
	return nil
}

func initProviderHelper(openshiftCI bool, platformType string) (providerTestHelper, error) {
	switch platformType {
	case string(configv1.AWSPlatformType):
		return newAWSHelper(openshiftCI, kubeClient)
	case string(configv1.AzurePlatformType):
		return newAzureHelper(kubeClient)
	case string(configv1.GCPPlatformType):
		return newGCPHelper(openshiftCI, kubeClient)
	default:
		return nil, fmt.Errorf("unsupported provider: %q", platformType)
	}
}

func TestMain(m *testing.M) {
	var (
		err          error
		platformType string
		openshiftCI  bool
	)
	if err = initKubeClient(); err != nil {
		fmt.Printf("Failed to init kube client: %v\n", err)
		os.Exit(1)
	}

	if os.Getenv("OPENSHIFT_CI") != "" {
		openshiftCI = true
		platformType, err = getPlatformType(kubeClient)
		if err != nil {
			fmt.Printf("Failed to determine platform type: %v\n", err)
			os.Exit(1)
		}
	} else {
		platformType = mustGetEnv("CLOUD_PROVIDER")
	}

	if providersToSkip := os.Getenv("E2E_SKIP_CLOUD_PROVIDERS"); len(providersToSkip) > 0 {
		for _, provider := range strings.Split(providersToSkip, ",") {
			if strings.ToLower(provider) == strings.ToLower(platformType) {
				fmt.Printf("Skipping e2e test for the provider %q!\n", provider)
				os.Exit(0)
			}
		}
	}

	if version.SHORTCOMMIT != "" {
		hostedZoneDomain = strconv.FormatInt(time.Now().Unix(), 10) + "." + version.SHORTCOMMIT + "." + baseZoneDomain
	}

	if helper, err = initProviderHelper(openshiftCI, platformType); err != nil {
		fmt.Printf("Failed to init provider helper: %v\n", err)
		os.Exit(1)
	}

	fmt.Printf("Ensuring hosted zone: %s\n", hostedZoneDomain)
	hostedZoneID, nameServers, err = helper.ensureHostedZone(hostedZoneDomain)
	if err != nil {
		fmt.Printf("Failed to created hosted zone for domain %s: %v\n", hostedZoneDomain, err)
		os.Exit(1)
	}

	exitStatus := m.Run()

	fmt.Printf("Deleting hosted zone: %s\n", hostedZoneDomain)
	err = helper.deleteHostedZone(hostedZoneID, hostedZoneDomain)
	if err != nil {
		fmt.Printf("Failed to delete hosted zone %s: %v\n", hostedZoneID, err)
		os.Exit(1)
	}
	os.Exit(exitStatus)
}

func TestOperatorAvailable(t *testing.T) {
	expected := []appsv1.DeploymentCondition{
		{Type: appsv1.DeploymentAvailable, Status: corev1.ConditionTrue},
	}
	if err := waitForOperatorDeploymentStatusCondition(t, kubeClient, expected...); err != nil {
		t.Errorf("Did not get expected available condition: %v", err)
	}
}

func TestExternalDNSWithRoute(t *testing.T) {
	t.Log("Ensuring test namespace")
	err := kubeClient.Create(context.TODO(), &corev1.Namespace{ObjectMeta: metav1.ObjectMeta{Name: testNamespace}})
	if err != nil && !errors.IsAlreadyExists(err) {
		t.Fatalf("Failed to ensure namespace %s: %v", testNamespace, err)
	}

	t.Log("Creating external dns instance with source type route")
	extDNS := helper.buildOpenShiftExternalDNS(testExtDNSName, hostedZoneID, hostedZoneDomain, "default")
	if err := kubeClient.Create(context.TODO(), &extDNS); err != nil {
		t.Fatalf("Failed to create external DNS %q: %v", testExtDNSName, err)
	}
	defer kubeClient.Delete(context.TODO(), &extDNS)

	// create a route with the annotation targeted by the ExternalDNS resource
	t.Log("Creating source route")
	testRouteHost := "myroute." + hostedZoneDomain
	route := testRoute(testRouteName, testNamespace, testRouteHost, testServiceName)
	if err := kubeClient.Create(context.Background(), route); err != nil {
		t.Fatalf("Failed to create test route %s/%s: %v", testNamespace, testRouteName, err)
	}
	defer kubeClient.Delete(context.TODO(), route)
	t.Logf("Created Route Host is %v", testRouteHost)

	// get the router canonical name
	var targetRoute routev1.Route
	if err := wait.PollImmediate(dnsPollingInterval, dnsPollingTimeout, func() (done bool, err error) {
		t.Log("Waiting for the route to be acknowledged by the router")
		err = kubeClient.Get(context.TODO(), types.NamespacedName{
			Namespace: testNamespace,
			Name:      testRouteName,
		}, &targetRoute)
		if err != nil {
			return false, err
		}

		// if the status ingress slice is not populated by the ingress controller, try later
		if len(targetRoute.Status.Ingress) < 1 {
			return false, nil
		}
		return true, nil
	}); err != nil {
		t.Fatalf("Failed to retrieve the created route %s/%s: %v", testNamespace, testRouteName, err)
	}

	t.Logf("Target route ingress is %v", targetRoute.Status.Ingress)

	targetRouterCName := targetRoute.Status.Ingress[0].RouterCanonicalHostname
	if targetRouterCName == "" {
		t.Fatalf("Router's canonical name is empty %v", err)
	}
	t.Logf("Target router's CName is %v", targetRouterCName)

	// try all nameservers and fail only if all failed
	for _, nameSrv := range nameServers {
		t.Logf("Looking for DNS record in nameserver: %s", nameSrv)

		// verify dns records has been created for the route host.
		if err := wait.PollImmediate(dnsPollingInterval, dnsPollingTimeout, func() (done bool, err error) {
<<<<<<< HEAD
			cnames, err := lookupCNAME(testRouteHost, nameSrv)
=======
			cname, err := lookupCNAMEMiekg(testRouteHost, nameSrv)
>>>>>>> 6303e4d5
			if err != nil {
				t.Logf("Waiting for DNS record: %s, error: %v", testRouteHost, err)
				return false, nil
			}
			if equalFQDN(cname, targetRouterCName) {
				return true, nil
			}
			return false, nil
		}); err != nil {
			t.Logf("Failed to verify that DNS has been correctly set.")
		} else {
			return
		}
	}
	t.Fatalf("All nameservers failed to verify that DNS has been correctly set.")
}

func TestExternalDNSRecordLifecycle(t *testing.T) {
	t.Log("Ensuring test namespace")
	err := kubeClient.Create(context.TODO(), &corev1.Namespace{ObjectMeta: metav1.ObjectMeta{Name: testNamespace}})
	if err != nil && !errors.IsAlreadyExists(err) {
		t.Fatalf("Failed to ensure namespace %s: %v", testNamespace, err)
	}

	t.Log("Creating credentials secret")
	resourceSecret := helper.makeCredentialsSecret(testCredSecretName)
	err = kubeClient.Create(context.TODO(), resourceSecret)
	if err != nil {
		t.Fatalf("Failed to create credentials secret %s/%s for resource: %v", resourceSecret.Namespace, resourceSecret.Name, err)
	}

	t.Log("Creating external dns instance")
	extDNS := helper.buildExternalDNS(testExtDNSName, hostedZoneID, hostedZoneDomain, resourceSecret)
	if err := kubeClient.Create(context.TODO(), &extDNS); err != nil {
		t.Fatalf("Failed to create external DNS %q: %v", testExtDNSName, err)
	}
	defer kubeClient.Delete(context.TODO(), &extDNS)

	// create a service of type LoadBalancer with the annotation targeted by the ExternalDNS resource
	t.Log("Creating source service")
	service := defaultService(testServiceName, testNamespace)
	if err := kubeClient.Create(context.Background(), service); err != nil {
		t.Fatalf("Failed to create test service %s/%s: %v", testNamespace, testServiceName, err)
	}
	defer kubeClient.Delete(context.TODO(), service)

	serviceIPs := make(map[string]struct{})
	// get the IPs of the loadbalancer which is created for the service
	if err := wait.PollImmediate(dnsPollingInterval, dnsPollingTimeout, func() (done bool, err error) {
		t.Log("Getting IPs of service's load balancer")
		var service corev1.Service
		err = kubeClient.Get(context.TODO(), types.NamespacedName{
			Namespace: testNamespace,
			Name:      testServiceName,
		}, &service)
		if err != nil {
			return false, err
		}

		// if there is no associated loadbalancer then retry later
		if len(service.Status.LoadBalancer.Ingress) < 1 {
			return false, nil
		}

		// get the IPs of the loadbalancer
		if service.Status.LoadBalancer.Ingress[0].IP != "" {
			serviceIPs[service.Status.LoadBalancer.Ingress[0].IP] = struct{}{}
		} else if service.Status.LoadBalancer.Ingress[0].Hostname != "" {
			lbHostname := service.Status.LoadBalancer.Ingress[0].Hostname
			// use built in Go resolver instead of the platform's one
			ips, err := customResolver("").LookupIP(context.TODO(), "ip", lbHostname)
			if err != nil {
				t.Logf("Waiting for IP of loadbalancer %s", lbHostname)
				// if the hostname cannot be resolved currently then retry later
				return false, nil
			}
			for _, ip := range ips {
				serviceIPs[ip.String()] = struct{}{}
			}
		} else {
			t.Logf("Waiting for loadbalancer details for service %s", testServiceName)
			return false, nil
		}
		t.Logf("Loadbalancer's IP(s): %v", serviceIPs)
		return true, nil
	}); err != nil {
		t.Fatalf("Failed to get loadbalancer IPs for service %s/%s: %v", testNamespace, testServiceName, err)
	}

	// try all nameservers and fail only if all failed
	for _, nameSrv := range nameServers {
		t.Logf("Looking for DNS record in nameserver: %s", nameSrv)
		// create a DNS resolver which uses the nameservers of the test hosted zone
		customResolver := customResolver(nameSrv)

		// verify that the IPs of the record created by ExternalDNS match the IPs of loadbalancer obtained in the previous step.
		if err := wait.PollImmediate(dnsPollingInterval, dnsPollingTimeout, func() (done bool, err error) {
			rec := fmt.Sprintf("%s.%s", testServiceName, hostedZoneDomain)
			ips, err := customResolver.LookupHost(context.TODO(), rec)
			if err != nil {
				t.Logf("Waiting for dns record: %s", rec)
				return false, nil
			}
			for _, ip := range ips {
				if _, ok := serviceIPs[ip]; !ok {
					return false, nil
				}
			}
			return true, nil
		}); err != nil {
			t.Logf("Failed to verify that DNS has been correctly set.")
		} else {
			return
		}
	}
	t.Fatalf("All nameservers failed to verify that DNS has been correctly set.")
}

func customResolver(nameserver string) *net.Resolver {
	return &net.Resolver{
		PreferGo: true,
		Dial: func(ctx context.Context, network, address string) (net.Conn, error) {
			d := net.Dialer{
				Timeout: dialTimeout,
			}
			if len(nameserver) > 0 {
				return d.DialContext(ctx, network, fmt.Sprintf("%s:53", nameserver))
			}
			return d.DialContext(ctx, network, address)
		},
	}
}

func TestExternalDNSRecordLifecycleWithSourceAs_OpenShiftRoute(t *testing.T) {
	testIngressNamespace := "test-extdns-openshift-route"
	t.Log("Ensuring test namespace")
	err := kubeClient.Create(context.TODO(), &corev1.Namespace{ObjectMeta: metav1.ObjectMeta{Name: testIngressNamespace}})
	if err != nil && !errors.IsAlreadyExists(err) {
		t.Fatalf("Failed to ensure namespace %s: %v", testIngressNamespace, err)
	}
	openshiftRouterName := "external-dns"
	name := types.NamespacedName{Namespace: testIngressNamespace, Name: openshiftRouterName}
	t.Logf("Create custome ingress controller %s/%s", name.Namespace, name.Name)
	ing := newHostNetworkController(name, name.Name+"."+hostedZoneDomain)
	if err = kubeClient.Create(context.TODO(), ing); err != nil && !errors.IsAlreadyExists(err) {
		t.Fatalf("failed to create ingresscontroller: %v", err)
	}
	defer kubeClient.Delete(context.TODO(), ing)

	externalDnsServiceName := fmt.Sprintf("%s-source-as-openshift-route", testExtDNSName)
	t.Logf("Creating external dns instance : %s", externalDnsServiceName)
	extDNS := helper.buildOpenShiftExternalDNS(externalDnsServiceName, hostedZoneID, hostedZoneDomain, openshiftRouterName)
	if err = kubeClient.Create(context.TODO(), &extDNS); err != nil && !errors.IsAlreadyExists(err) {
		t.Fatalf("Failed to create external DNS %q: %v", testExtDNSName, err)
	}
	defer kubeClient.Delete(context.TODO(), &extDNS)

	// Create conflicting routes in the namespaces
	makeRoute := func(name types.NamespacedName, host, path string) *routev1.Route {
		return &routev1.Route{
			ObjectMeta: metav1.ObjectMeta{
				Namespace: name.Namespace,
				Name:      name.Name,
				Annotations: map[string]string{
					"external-dns.mydomain.org/publish": "yes",
				},
				Labels: map[string]string{
					"external-dns": "",
				},
			},
			Spec: routev1.RouteSpec{
				Host: host,
				Path: path,
				To: routev1.RouteTargetReference{
					Kind: "Service",
					Name: "testServiceName",
				},
			},
		}
	}
	// use unique names for each test route to simplify debugging.
	routeName := types.NamespacedName{Namespace: testIngressNamespace, Name: "external-dns-route"}
	route := makeRoute(routeName, "app."+hostedZoneDomain, "/apis")

	// The first route should be admitted
	if err = kubeClient.Create(context.TODO(), route); err != nil && !errors.IsAlreadyExists(err) {
		t.Fatalf("failed to create route: %v", err)
	}
	defer kubeClient.Delete(context.TODO(), route)
	canonicalName := ""
	t.Logf("Getting canonicalName for the route :%s ", routeName.Name)
	if canonicalName, err = fetchRouterCanonicalHostname(routeName); err != nil {
		t.Fatalf("Failed to get RouterCanonicalHostname for route %s/%s: %v", routeName.Namespace, routeName.Name, err)
	}
	t.Logf("canonicalName  : %s for the route :%s ", routeName.Name, canonicalName)
	verifyOpenShiftRouteSource(t, canonicalName, fmt.Sprintf("app.%s", hostedZoneDomain))
}

func verifyOpenShiftRouteSource(t *testing.T, canonicalName, host string) {
	//var canonicalName = "router-external-dns.external-dns.example-naga.info"
	// try all nameservers and fail only if all failed
	recordExist := false
	for _, nameSrv := range nameServers {
		t.Logf("Looking for cname record in nameserver: %s", nameSrv)
		if err := wait.PollImmediate(dnsPollingInterval, dnsPollingTimeout, func() (done bool, err error) {
			cnames, err := lookupCNAME(host, nameSrv)
			if err != nil {
				t.Logf("cname lookup failed for nameserver : %s , error : %v", nameSrv, err)
				return false, nil
			}
			for _, cname := range cnames {
				if strings.Contains(cname, canonicalName) {
					recordExist = true
					return true, nil
				}
			}
			return false, nil
		}); err != nil {
			t.Logf("Failed to verify host record with CNAME Record")
		}
	}

	if !recordExist {
		t.Logf("Cname record not found in any nameService, heance test failed")
		t.Fail()
		return
	}
}

func fetchRouterCanonicalHostname(route1Name types.NamespacedName) (string, error) {
	route1 := routev1.Route{}
	canonicalName := ""
	if err := wait.PollImmediate(dnsPollingInterval, dnsPollingTimeout, func() (done bool, err error) {
		err = kubeClient.Get(context.TODO(), types.NamespacedName{
			Namespace: route1Name.Namespace,
			Name:      route1Name.Name,
		}, &route1)
		if err != nil {
			return false, err
		}
		if len(route1.Status.Ingress) < 1 {
			return false, nil
		}

		for _, ingress := range route1.Status.Ingress {
			if strings.Contains(ingress.RouterCanonicalHostname, hostedZoneDomain) {
				canonicalName = ingress.RouterCanonicalHostname
			}
		}
		if canonicalName == "" {
			return false, nil
		}
		return true, nil
	}); err != nil {
		return "", err
	}
	return canonicalName, nil
}<|MERGE_RESOLUTION|>--- conflicted
+++ resolved
@@ -13,6 +13,7 @@
 	"time"
 
 	appsv1 "k8s.io/api/apps/v1"
+
 	corev1 "k8s.io/api/core/v1"
 	"k8s.io/apimachinery/pkg/api/errors"
 	metav1 "k8s.io/apimachinery/pkg/apis/meta/v1"
@@ -221,11 +222,7 @@
 
 		// verify dns records has been created for the route host.
 		if err := wait.PollImmediate(dnsPollingInterval, dnsPollingTimeout, func() (done bool, err error) {
-<<<<<<< HEAD
-			cnames, err := lookupCNAME(testRouteHost, nameSrv)
-=======
-			cname, err := lookupCNAMEMiekg(testRouteHost, nameSrv)
->>>>>>> 6303e4d5
+			cname, err := lookupCNAME(testRouteHost, nameSrv)
 			if err != nil {
 				t.Logf("Waiting for DNS record: %s, error: %v", testRouteHost, err)
 				return false, nil
@@ -417,7 +414,7 @@
 	defer kubeClient.Delete(context.TODO(), route)
 	canonicalName := ""
 	t.Logf("Getting canonicalName for the route :%s ", routeName.Name)
-	if canonicalName, err = fetchRouterCanonicalHostname(routeName); err != nil {
+	if canonicalName, err = fetchRouterCanonicalHostname(t, routeName); err != nil {
 		t.Fatalf("Failed to get RouterCanonicalHostname for route %s/%s: %v", routeName.Namespace, routeName.Name, err)
 	}
 	t.Logf("canonicalName  : %s for the route :%s ", routeName.Name, canonicalName)
@@ -431,16 +428,14 @@
 	for _, nameSrv := range nameServers {
 		t.Logf("Looking for cname record in nameserver: %s", nameSrv)
 		if err := wait.PollImmediate(dnsPollingInterval, dnsPollingTimeout, func() (done bool, err error) {
-			cnames, err := lookupCNAME(host, nameSrv)
+			cname, err := lookupCNAME(host, nameSrv)
 			if err != nil {
 				t.Logf("cname lookup failed for nameserver : %s , error : %v", nameSrv, err)
 				return false, nil
 			}
-			for _, cname := range cnames {
-				if strings.Contains(cname, canonicalName) {
-					recordExist = true
-					return true, nil
-				}
+			if strings.Contains(cname, canonicalName) {
+				recordExist = true
+				return true, nil
 			}
 			return false, nil
 		}); err != nil {
@@ -455,27 +450,29 @@
 	}
 }
 
-func fetchRouterCanonicalHostname(route1Name types.NamespacedName) (string, error) {
-	route1 := routev1.Route{}
+func fetchRouterCanonicalHostname(t *testing.T, route1Name types.NamespacedName) (string, error) {
+	customeRoute := routev1.Route{}
 	canonicalName := ""
 	if err := wait.PollImmediate(dnsPollingInterval, dnsPollingTimeout, func() (done bool, err error) {
 		err = kubeClient.Get(context.TODO(), types.NamespacedName{
 			Namespace: route1Name.Namespace,
 			Name:      route1Name.Name,
-		}, &route1)
+		}, &customeRoute)
 		if err != nil {
 			return false, err
 		}
-		if len(route1.Status.Ingress) < 1 {
-			return false, nil
-		}
-
-		for _, ingress := range route1.Status.Ingress {
+		if len(customeRoute.Status.Ingress) < 1 {
+			t.Logf("No ingress found in route, retrying..")
+			return false, nil
+		}
+
+		for _, ingress := range customeRoute.Status.Ingress {
 			if strings.Contains(ingress.RouterCanonicalHostname, hostedZoneDomain) {
 				canonicalName = ingress.RouterCanonicalHostname
 			}
 		}
 		if canonicalName == "" {
+			t.Logf("unable to fetch the canonicalHostname, retrying..")
 			return false, nil
 		}
 		return true, nil
